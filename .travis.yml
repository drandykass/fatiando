--- conflicted
+++ resolved
@@ -13,18 +13,6 @@
     - PYTHON=2.7
 
 before_install:
-<<<<<<< HEAD
-    - wget http://repo.continuum.io/miniconda/Miniconda-2.2.2-Linux-x86_64.sh -O miniconda.sh
-    - chmod +x miniconda.sh
-    - ./miniconda.sh -b
-    - export PATH=/home/travis/anaconda/bin:$PATH
-    # Update conda itself
-    - conda update --yes conda
-    - conda install --yes pip python=$TRAVIS_PYTHON_VERSION numpy scipy matplotlib nose sphinx imaging ipython numba pep8==1.6.2
-    - pip install coverage==3.7.1 coveralls==0.5 sphinx_bootstrap_theme==0.4.5
-    - cp ci-tools/matplotlibrc .
-    - bash ci-tools/generate-cname.sh
-=======
   # Get Miniconda from Continuum
   - wget http://repo.continuum.io/miniconda/Miniconda-latest-Linux-x86_64.sh -O miniconda.sh
   - chmod +x miniconda.sh
@@ -32,8 +20,9 @@
   - export PATH=/home/travis/miniconda/bin:$PATH
   # Update conda itself
   - conda update --yes conda
+  - cp ci-tools/matplotlibrc .
+  - bash ci-tools/generate-cname.sh
 
->>>>>>> d41012e1
 install:
   - conda create -n testenv --yes pip python=$PYTHON
   - conda update conda --yes
@@ -50,14 +39,9 @@
   - make docs
 
 after_success:
-<<<<<<< HEAD
-    - coveralls
-    - bash ci-tools/update-website.sh
-=======
   - coveralls
-  - bash .push-docs.sh
+  - bash ci-tools/update-website.sh
 
->>>>>>> d41012e1
 after_failure:
   - make pep8
 
