--- conflicted
+++ resolved
@@ -202,15 +202,10 @@
         plot = pylab.plot([src[0], rec[0]], [src[1], rec[1]], linestyle)
 
     return plot[0]
-
-<<<<<<< HEAD
+    
+
 def plot_prism_mesh(mesh, key='value', style='surface', opacity=1., 
                     label='scalar', invz=True):
-=======
-
-def plot_prism_mesh(mesh, style='surface', opacity=1., label='scalar',
-                    invz=True):
->>>>>>> 36e53b3d
     """
     Plot a 3D prism mesh using Mayavi2.
 
@@ -218,15 +213,11 @@
 
     * mesh
         3D array-like prism mesh (see :func:`fatiando.mesh.prism_mesh`)
-<<<<<<< HEAD
         
     * key 
         Which key of the cell dictionaries in the mesh will be used as scalars.
         Use ``None`` if you don't want to assign scalar values to the cells.
     
-=======
-
->>>>>>> 36e53b3d
     * style
         Either ``'surface'`` for solid prisms or ``'wireframe'`` for just the
         wireframe
@@ -243,12 +234,8 @@
     """
 
     assert style in ['surface', 'wireframe'], "Invalid style '%s'" % (style)
-<<<<<<< HEAD
     assert opacity <= 1., "Invalid opacity %g. Must be <= 1." % (opacity)
     
-=======
-
->>>>>>> 36e53b3d
     global mlab, tvtk
 
     if mlab is None:
@@ -264,7 +251,6 @@
     start = 0   # To mark what index in the points the cell starts
     offsets = []
     offset = 0
-<<<<<<< HEAD
     mesh_size = 0
         
     for cell in mesh.ravel():
@@ -275,11 +261,6 @@
         
         mesh_size += 1
         
-=======
-
-    for cell in mesh.ravel():
-
->>>>>>> 36e53b3d
         x1, x2 = cell['x1'], cell['x2']
         y1, y2 = cell['y1'], cell['y2']
 
@@ -292,7 +273,7 @@
             z1, z2 = cell['z1'], cell['z2']
 
         points.extend([[x1, y1, z1], [x2, y1, z1], [x2, y2, z1], [x1, y2, z1],
-                    [x1, y1, z2], [x2, y1, z2], [x2, y2, z2], [x1, y2, z2]])
+                       [x1, y1, z2], [x2, y1, z2], [x2, y2, z2], [x1, y2, z2]])
 
         cells.append(8)
         cells.extend([i for i in xrange(start, start + 8)])
@@ -302,19 +283,12 @@
         offset += 9
 
     cell_array = tvtk.CellArray()
-<<<<<<< HEAD
     cell_array.set_cells(mesh_size, numpy.array(cells))
     cell_types = numpy.array([12]*mesh_size, 'i')
     
-=======
-    cell_array.set_cells(mesh.size, numpy.array(cells))
-    cell_types = numpy.array([12]*mesh.size, 'i')
-
->>>>>>> 36e53b3d
     vtkmesh = tvtk.UnstructuredGrid(points=numpy.array(points, 'f'))
 
     vtkmesh.set_cells(cell_types, numpy.array(offsets, 'i'), cell_array)
-<<<<<<< HEAD
     
     if key is not None:
         
@@ -333,26 +307,6 @@
         
     dataset = mlab.pipeline.add_dataset(vtkmesh)                       
         
-=======
-
-    scalars = []
-
-    for cell in mesh.ravel():
-
-        if 'value' not in cell.keys():
-
-            scalars = numpy.zeros(mesh.size)
-
-            break
-
-        scalars = numpy.append(scalars, cell['value'])
-
-    vtkmesh.cell_data.scalars = scalars
-    vtkmesh.cell_data.scalars.name = label
-
-    dataset = mlab.pipeline.add_dataset(vtkmesh)
-
->>>>>>> 36e53b3d
     if style == 'wireframe':
 
         surf = mlab.pipeline.surface(dataset, vmax=max(scalars),
@@ -367,20 +321,16 @@
         extract.filter.merging = True
         thresh = mlab.pipeline.threshold(extract)
         surf = mlab.pipeline.surface(thresh, vmax=max(scalars),
-                                    vmin=min(scalars))
+                                     vmin=min(scalars))
         surf.actor.property.representation = 'surface'
         surf.actor.property.opacity = opacity
-<<<<<<< HEAD
         surf.actor.property.backface_culling = 1
         
-=======
-
->>>>>>> 36e53b3d
     return surf
 
 
 def plot_2d_interface(mesh, key='value', style='-k', linewidth=1, fill=None,
-                    fillcolor='r', fillkey='value', alpha=1, label=''):
+                      fillcolor='r', fillkey='value', alpha=1, label=''):
     """
     Plot a 2d prism interface mesh.
 
@@ -489,15 +439,9 @@
     """
 
     if data['grid']:
-<<<<<<< HEAD
         
         X, Y, Z = fatiando.utils.extract_matrices(data, vkey)
         
-=======
-
-        X, Y, Z = fatiando.utils.extract_matrices(data)
-
->>>>>>> 36e53b3d
     else:
 
         if nx is None or ny is None:
@@ -529,8 +473,8 @@
     return ct_data.levels
 
 
-def contourf(data, levels, xkey='x', ykey='y', vkey='value', cmap=pylab.cm.jet,
-            interp='nn', nx=None, ny=None):
+def contourf(data, levels, xkey='x', ykey='y', vkey='value', cmap=pylab.cm.jet, 
+             interp='nn', nx=None, ny=None):
     """
     Make a filled contour plot of data.
 
@@ -574,15 +518,9 @@
     """
 
     if data['grid']:
-<<<<<<< HEAD
         
         X, Y, Z = fatiando.utils.extract_matrices(data, vkey)
         
-=======
-
-        X, Y, Z = fatiando.utils.extract_matrices(data)
-
->>>>>>> 36e53b3d
     else:
 
         if nx is None or ny is None:
@@ -609,7 +547,7 @@
 
 
 def pcolor(data, xkey='x', ykey='y', vkey='value', cmap=pylab.cm.jet, vmin=None,
-        vmax=None, interp='nn', nx=None, ny=None):
+           vmax=None, interp='nn', nx=None, ny=None):
     """
     Make a pseudo-color plot of data.
 
@@ -650,15 +588,14 @@
 
     Returns:
 
-    * levels
-        List with the values of the contour levels
+    * ``matplitlib.axes`` element of the plot
 
     """
 
     if data['grid']:
-
-        X, Y, Z = fatiando.utils.extract_matrices(data)
-
+        
+        X, Y, Z = fatiando.utils.extract_matrices(data, vkey)
+        
     else:
 
         if nx is None or ny is None:
@@ -686,49 +623,5 @@
     pylab.xlim(X.min(), X.max())
 
     pylab.ylim(Y.min(), Y.max())
-<<<<<<< HEAD
-            
-    return ct_data.levels
-
-
-def pcolor(data, xkey='x', ykey='y', vkey='value', cmap=pylab.cm.jet, vmin=None,
-           vmax=None, interp='nn', nx=None, ny=None):
-    """
-    """
-    
-    if data['grid']:
-        
-        X, Y, Z = fatiando.utils.extract_matrices(data, vkey)
-        
-    else:
-        
-        if nx is None or ny is None:
-            
-            nx = ny = int(numpy.sqrt(len(data[vkey]))) 
-        
-        dx = (data[xkey].max() - data[xkey].min())/nx
-        dy = (data[ykey].max() - data[ykey].min())/ny
-                
-        xs = numpy.arange(data[xkey].min(), data[xkey].max(), dx, 'f')
-        ys = numpy.arange(data[ykey].min(), data[ykey].max(), dy, 'f')
-        
-        X, Y = numpy.meshgrid(xs, ys)
-        
-        Z = pylab.griddata(data[xkey], data[ykey], data[vkey], X, Y, interp)
-        
-    if vmin is not None and vmax is not None:
-        
-        plot = pylab.pcolor(X, Y, Z, cmap=cmap, vmin=vmin, vmax=vmax)
-        
-    else:
-        
-        plot = pylab.pcolor(X, Y, Z, cmap=cmap)
-            
-    pylab.xlim(X.min(), X.max())
-    
-    pylab.ylim(Y.min(), Y.max())
-            
-=======
-
->>>>>>> 36e53b3d
+
     return plot