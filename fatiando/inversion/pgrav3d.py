# Copyright 2010 The Fatiando a Terra Development Team
#
# This file is part of Fatiando a Terra.
#
# Fatiando a Terra is free software: you can redistribute it and/or modify
# it under the terms of the GNU Lesser General Public License as published by
# the Free Software Foundation, either version 3 of the License, or
# (at your option) any later version.
#
# Fatiando a Terra is distributed in the hope that it will be useful,
# but WITHOUT ANY WARRANTY; without even the implied warranty of
# MERCHANTABILITY or FITNESS FOR A PARTICULAR PURPOSE.  See the
# GNU Lesser General Public License for more details.
#
# You should have received a copy of the GNU Lesser General Public License
# along with Fatiando a Terra.  If not, see <http://www.gnu.org/licenses/>.
"""
3D Gravity inversion using right rectangular prisms.

Functions:
<<<<<<< HEAD
  * solve: Solve the inverse problem for a given data set and model space mesh
  * clear: Erase garbage from previous inversions.
  * extract_data_vector: Put all the gravity field data in a single array.
  * cal_adjustment: Calculate the adjusted data produced by a given estimate.
  * residuals: Calculate the residuals produced by a given estimate
  * use_depth_weights :Use depth weighting in the next inversions
  * set_bounds: Set lower and upper bounds on the density values
  * grow: Grow the solution around given 'seeds' 
  * get_seed: Returns as a seed the cell in mesh that has point inside it
=======

* :func:`fatiando.inversion.pgrav3d.solve`    
    Solve the inverse problem for the density using a given data set.

* :func:`fatiando.inversion.pgrav3d.clear`
    Erase garbage from previous inversions.

* :func:`fatiando.inversion.pgrav3d.extract_data_vector`
    Put all the gravity field data in a single array.

* :func:`fatiando.inversion.pgrav3d.calc_adjustment`
    Calculate the adjusted data produced by a given estimate.

* :func:`fatiando.inversion.pgrav3d.residuals`
    Calculate the residuals produced by a given estimate

* :func:`fatiando.inversion.pgrav3d.use_depth_weights`
    Use depth weighting in the next inversions

* :func:`fatiando.inversion.pgrav3d.set_bounds`
    Set lower and upper bounds on the density values

>>>>>>> 701930eb
"""
__author__ = 'Leonardo Uieda (leouieda@gmail.com)'
__date__ = 'Created 14-Jun-2010'

import time
import logging
import bisect

import numpy

import fatiando
import fatiando.grav.prism
from fatiando.inversion import solvers
        
log = logging.getLogger('fatiando.inversion.pgrav3d')       
log.setLevel(logging.DEBUG)
log.addHandler(fatiando.default_log_handler)


# The Jacobian only needs to be calculate once per data and mesh
_jacobian = None
# Depth weights are also only calculated once
_depth_weights = None
# This will hold solvers._build_tk_weights so that I don't loose when it's
# overwritten with _build_tk_depth_weights
_solvers_tk_weights = None
# The distances to the mass elements in the Minimum Moment of Inertia 
# regularization
_distances = None
# Keep the mesh and data global to access them to build the Jacobian and derivs
_mesh = None
_data = None
_data_vector = None
_calculators = {'gz':fatiando.grav.prism.gz,
                'gxx':fatiando.grav.prism.gxx,
                'gxy':fatiando.grav.prism.gxy,
                'gxz':fatiando.grav.prism.gxz,
                'gyy':fatiando.grav.prism.gyy,
                'gyz':fatiando.grav.prism.gyz,
                'gzz':fatiando.grav.prism.gzz}


def clear():
    """
    Erase garbage from previous inversions.
    
    Only use if changing the data and/or mesh (otherwise it saves time to keep
    the garbage)
    """
    
    global _jacobian, _mesh, _data, _data_vector, \
           _depth_weights, _solvers_tk_weights, _distances
               
    _jacobian = None
    _mesh = None
    _data = None
    _data_vector = None
    _depth_weights = None
    _solvers_tk_weights = None
    _distances = None
    reload(solvers)
    

def extract_data_vector(data, inplace=False):
    """
    Put all the gravity field data in a single array for use in inversion.
    
    Parameters:
    
    * data 
        Dictionary with the gravity component data as 
        ``{'gz':gzdata, 'gxx':gxxdata, 'gxy':gxydata, ...}``
        If there is no data for a given component, omit the respective key.
        Each g*data is a profile data dictionary (see bellow)
            
    * inplace
        If ``True`` will erase the values in *data* as they are put into
        the array (use to save memory when data set is large)
    
    Returns:
        
    * data_vector
        1D array-like with the data in the following order:
        gz, gxx, gxy, gxz, gyy, gyz, gzz
        
    The data dictionaries should be as::
    
        {'x':[x1, x2, ...], 'y':[y1, y2, ...], 'z':[z1, z2, ...],
         'value':[data1, data2, ...], 'error':[error1, error2, ...]}
         
    """
    
    data_vector = []
    
    if 'gz' in data.keys():
        
        data_vector.extend(data['gz']['value'])
        
        if inplace:
            
            del data['gz']['value']
        
    if 'gxx' in data.keys():
        
        data_vector.extend(data['gxx']['value'])
        
        if inplace:
            
            del data['gxx']['value']
        
    if 'gxy' in data.keys():
        
        data_vector.extend(data['gxy']['value'])
        
        if inplace:
            
            del data['gxy']['value']
        
    if 'gxz' in data.keys():
        
        data_vector.extend(data['gxz']['value'])
        
        if inplace:
            
            del data['gxz']['value']
        
    if 'gyy' in data.keys():
        
        data_vector.extend(data['gyy']['value'])
        
        if inplace:
            
            del data['gyy']['value']
        
    if 'gyz' in data.keys():
        
        data_vector.extend(data['gyz']['value'])
        
        if inplace:
            
            del data['gyz']['value']
        
    if 'gzz' in data.keys():
        
        data_vector.extend(data['gzz']['value'])
        
        if inplace:
            
            del data['gzz']['value']
        
    return  numpy.array(data_vector)


def residuals(data, estimate):
    """
    Calculate the residuals produced by a given estimate.
    
    Parameters:
    
    * data 
        Dictionary with the gravity component data as 
        ``{'gz':gzdata, 'gxx':gxxdata, 'gxy':gxydata, ...}``
        If there is no data for a given component, omit the respective key.
        Each g*data is a profile data dictionary (see bellow)
    
    * estimate
        1D array-like parameter vector produced by the inversion.
      
    Return:
    
    * residuals
        1D array-like vector of residuals
        
    The data dictionaries should be as::
    
        {'x':[x1, x2, ...], 'y':[y1, y2, ...], 'z':[z1, z2, ...],
         'value':[data1, data2, ...], 'error':[error1, error2, ...]}
         
    """       

    adjusted = calc_adjustment(estimate)
    
    key = data.keys()[0]
    
    if 'value' in data[key].keys():
        
        data_vector = extract_data_vector(data)
        
    else:
        
        assert _data_vector is not None, \
            "Missing 'value' key in %s data" % (key)
            
        data_vector = _data_vector        

    residuals = data_vector - adjusted
    
    return residuals


def calc_adjustment(estimate, grid=False):
    """
    Calculate the adjusted data produced by a given estimate.
    
    Parameters:
    
    * estimate
        1D array-like parameter vector produced by the inversion.
    
    * grid 
        if ``True``, return a data dictionary like the one passed to the
        inversion. If ``False``, return a data vector to use in inversion
          
    Returns:
    
    * adjusted
        Adjusted data vector or grid
        
    """
    
    jacobian = _build_pgrav3d_jacobian(estimate)
    
    adjusted = numpy.dot(jacobian, estimate)
    
    if grid:
        
        adjusted_grid = {}
                
        for field in ['gz', 'gxx', 'gxy', 'gxz', 'gyy', 'gyz', 'gzz']:
            
            if field in _data:
                
                adjusted_grid[field] = _data[field].copy()
                
                ndata = len(_data[field]['x'])
                          
                adjusted_grid[field]['value'] = adjusted[:ndata]
                
                adjusted_grid[field]['error'] = None       
                
                adjusted = adjusted[ndata:]      
    
        adjusted = adjusted_grid
        
    return adjusted


def _build_pgrav3d_jacobian(estimate):
    """Build the Jacobian matrix of the gravity field"""
    
    assert _mesh is not None, "Can't build Jacobian. No mesh defined"
    assert _data is not None, "Can't build Jacobian. No data defined"
    
    global _jacobian
    
    if _jacobian is None:
        
        start = time.time()
        
        _jacobian = []
        append_row = _jacobian.append
        
        for field in ['gz', 'gxx', 'gxy', 'gxz', 'gyy', 'gyz', 'gzz']:
            
            if field in _data:
                
                coordinates =  zip(_data[field]['x'], _data[field]['y'], 
                                   _data[field]['z'])
                
                function = _calculators[field]
                
                for x, y, z in coordinates:
                    
                    row = [function(1., cell['x1'], cell['x2'], cell['y1'], 
                                    cell['y2'], cell['z1'], cell['z2'], 
                                    x, y, z)
                           for cell in _mesh.ravel()]
                        
                    append_row(row)
                    
        _jacobian = numpy.array(_jacobian)
        
        end = time.time()
        
        log.info("  Built Jacobian (sensibility) matrix (%g s)"
                 % (end - start))
        
    return _jacobian                   


def _build_pgrav3d_first_deriv():
    """
    Build the first derivative finite differences matrix for the model space
    """
    
    assert _mesh is not None, "Can't build first derivative matrix." + \
        "No mesh defined"
        
    nz, ny, nx = _mesh.shape
                
    deriv_num = (nx - 1)*ny*nz + (ny - 1)*nx*nz + (nz - 1)*nx*ny
            
    first_deriv = numpy.zeros((deriv_num, nx*ny*nz))
    
    deriv_i = 0
    
    # Derivatives in the x direction        
    param_i = 0
    
    for k in xrange(nz):
        
        for j in xrange(ny):
            
            for i in xrange(nx - 1):                
                
                first_deriv[deriv_i][param_i] = 1
                
                first_deriv[deriv_i][param_i + 1] = -1
                
                deriv_i += 1
                
                param_i += 1
            
            param_i += 1
        
    # Derivatives in the y direction        
    param_i = 0
    
    for k in xrange(nz):
    
        for j in range(ny - 1):
            
            for i in range(nx):
        
                first_deriv[deriv_i][param_i] = 1
                
                first_deriv[deriv_i][param_i + nx] = -1
                
                deriv_i += 1
                
                param_i += 1
                
        param_i += nx
        
    # Derivatives in the z direction        
    param_i = 0
    
    for k in xrange(nz - 1):
    
        for j in range(ny):
            
            for i in range(nx):
        
                first_deriv[deriv_i][param_i] = 1
                
                first_deriv[deriv_i][param_i + nx*ny] = -1
                
                deriv_i += 1
                
                param_i += 1
    
    return first_deriv


def _build_tk_depth_weights(nparams):
    """
    Build the Tikhonov weights using depth weighting (Li & Oldenburg, 1998).
    """
        
    weights = _solvers_tk_weights(nparams)
    
    for i, row in enumerate(weights):
        
        row *= _depth_weights[i]*_depth_weights
        
    return weights


def _calc_adjusted_depth_weights(coefs):
    """Calculate the adjusted depth weights for a given set of coefficients"""
    
    assert _mesh is not None, \
        "Can't calculate adjusted depth weights without a mesh"
    
    z0, power = coefs
    
    weights = numpy.zeros(_mesh.size)
    
    for i, cell in enumerate(_mesh.ravel()):
        
        depth = 0.5*(cell['z1'] + cell['z2'])
        
        weights[i] = (depth + z0)**(-0.5*power)
        
    return weights


def _build_depth_weights_jacobian(estimate):
    """Build the Jacobian of the depth weighing function"""
    
    jacobian = []
    
    z0, power = estimate
                    
    for cell in _mesh.ravel():
        
        depth = 0.5*(cell['z1'] + cell['z2'])
                    
        z0_deriv = -0.5*power*(z0 + depth)**(-0.5*(power + 2))
        
        power_deriv = -0.5*(z0 + depth)**(-0.5*power)
        
        jacobian.append([z0_deriv, power_deriv])
        
    return numpy.array(jacobian)    
    

def use_depth_weights(mesh, z0=None, power=None, grid_height=None, 
                      normalize=True):
    """
    Use depth weighting in the next inversions (Li & Oldenburg, 1998).
    
    If *z0* or *power* are set to ``None``, they will be automatically 
    calculated.
    
    Parameters:
    
    * mesh
        Model space discretization mesh (see :func:`fatiando.mesh.prism_mesh`)
    
    * z0
        Compensation depth
    
    * power
        Power of the power law used
    
    * grid_height
        Height of the data grid in meters (only needed if *z0* and *power* are 
        ``None``)
    
    * normalize
        If ``True``, normalize the weights
    
    Returns:
    
    * [z0, power]
        Values used for *z0* and *power*
        
    """
    
    if z0 is None or power is None:
    
        log.info("Adjusting depth weighing coefficients:")
        
        import fatiando.inversion.solvers as local_solver
        
        global _mesh
        
        _mesh = mesh
        
        # Make a 'data' array (gzz kernel values)
        kernel_data = []
        
        for cell in mesh.ravel():
            
            x = 0.5*(cell['x1'] + cell['x2'])
            y = 0.5*(cell['y1'] + cell['y2'])
            
            kernel = fatiando.grav.prism.gzz(1., cell['x1'], cell['x2'], 
                                                cell['y1'], cell['y2'], 
                                                cell['z1'], cell['z2'], 
                                                x, y, -grid_height)
            
            kernel_data.append(kernel)
            
        local_solver._build_jacobian = _build_depth_weights_jacobian
        local_solver._calc_adjustment = _calc_adjusted_depth_weights
        
        coefs, goals = local_solver.lm(kernel_data, None, 
                                       numpy.array([1., 3.]))
        
        z0, power = coefs
        
        _mesh = None
    
    log.info("Setting depth weighting:")
    log.info("  z0 = %g" % (z0))
    log.info("  power = %g" % (power))
    log.info("  normalized = %s" % (str(normalize)))
                  
    weights = numpy.zeros(mesh.size)
    
    for i, cell in enumerate(mesh.ravel()):
        
        depth = 0.5*(cell['z1'] + cell['z2'])
        
        weights[i] = (depth + z0)**(-0.25*power)
        
    if normalize:
        
        weights = weights/weights.max()
        
    global _depth_weights
    
    _depth_weights = weights
        
    # Overwrite the default Tikhonov weights builder but not before saing it
    global _solvers_tk_weights
    
    _solvers_tk_weights = solvers._build_tk_weights
    
    solvers._build_tk_weights = _build_tk_depth_weights

    return z0, power


def set_bounds(vmin, vmax):
    """
    Set bounds on the density values.
    
    Parameters:
    
    * vmin
        Lowest value the density can assume
    
    * vmax
        Highest value the density can assume
    
    """
    
    log.info("Setting bounds on density values:")
    log.info("  vmin: %g" % (vmin))
    log.info("  vmax: %g" % (vmax))
    
    solvers.set_bounds(vmin, vmax)


def solve(data, mesh, initial=None, damping=0, smoothness=0, curvature=0, 
          sharpness=0, beta=10**(-5), compactness=0, epsilon=10**(-5), 
          max_it=100, lm_start=1, lm_step=10, max_steps=20):    
    """
    Solve the inverse problem for the density using a given data set.
        
    **NOTE**: only uses *max_it*, *lm_start*, *lm_step* and *max_steps* if also 
    using *sharpness*, *compactness* or bounds of the parameter values
    (eg :func:`fatiando.inversion.pgrav3d.set_bounds`) because otherwise the 
    problem is linear.
    
    Parameters:
    
    * data 
        Dictionary with the gravity component data as 
        ``{'gz':gzdata, 'gxx':gxxdata, 'gxy':gxydata, ...}``
        If there is no data for a given component, omit the respective key.
        Each g*data is a profile data dictionary (see bellow)
      
    * mesh
        Model space discretization mesh (see :func:`fatiando.mesh.prism_mesh`)
      
    * initial
        Initial estimate (only used with *sharpness* or *compactness*). 
        If ``None``, will use zero
    
    * damping
        Tikhonov order 0 regularization parameter. Must be >= 0
    
    * smoothness
        Tikhonov order 1 regularization parameter. Must be >= 0
    
    * curvature
        Tikhonov order 2 regularization parameter. Must be >= 0
    
    * sharpness    
        Total Variation regularization parameter. Must be >= 0
    
    * beta
        Small constant used to make Total Variation differentiable. 
        Must be >= 0. The smaller it is, the sharper the solution but also 
        the less stable
            
    * compactness
        Compact regularization parameter. Must be >= 0
      
    * epsilon
        Small constant used in Compact regularization to avoid singularities. 
        Set it small for more compactness, larger for more stability.
    
    * max_it
        Maximum number of iterations 
      
    * lm_start
        Initial Marquardt parameter (ie, step size)
    
    * lm_step 
        Factor by which the Marquardt parameter will be reduced with each 
        successful step
           
    * max_steps
        How many times to try giving a step before exiting

    Returns:
    
    * [estimate, goals]
        estimate = array-like parameter vector estimated by the inversion.
        goals = list of goal function value per iteration    
        
    The data dictionaries should be as::
    
        {'x':[x1, x2, ...], 'y':[y1, y2, ...], 'z':[z1, z2, ...],
         'value':[data1, data2, ...], 'error':[error1, error2, ...]}
         
    **NOTE**: Use :func:`fatiando.mesh.fill` to put the estimate in a  mesh so 
    you can plot and save it (using ``pickle``).
    """

    for key in data:
        assert key in ['gz', 'gxx', 'gxy', 'gxz', 'gyy', 'gyz', 'gzz'], \
            "Invalid gravity component (data key): %s" % (key)
    
    log.info("Inversion parameters:")
    log.info("  damping     = %g" % (damping))
    log.info("  smoothness  = %g" % (smoothness))
    log.info("  curvature   = %g" % (curvature))
    log.info("  sharpness   = %g" % (sharpness))
    log.info("  beta        = %g" % (beta))
    log.info("  compactness = %g" % (compactness))
    log.info("  epsilon     = %g" % (epsilon))
    
    global _mesh, _data, _data_vector

    _mesh = mesh
    _data = data
        
    _data_vector = extract_data_vector(data)
    
    log.info("  parameters = %d" % (mesh.size))
    log.info("  data = %d" % (len(_data_vector)))

    if initial is None:
        
        initial = 10**(-7)*numpy.ones(mesh.size)
                        
    # Overwrite the needed methods for solvers to work
    solvers._build_jacobian = _build_pgrav3d_jacobian
    solvers._build_first_deriv_matrix = _build_pgrav3d_first_deriv
    solvers._calc_adjustment = calc_adjustment
    
    solvers.damping = damping
    solvers.smoothness = smoothness
    solvers.curvature = curvature
    solvers.sharpness = sharpness
    solvers.beta = beta
    solvers.compactness = compactness
    solvers.epsilon = epsilon
    
    estimate, goals = solvers.lm(_data_vector, None, initial, lm_start, lm_step, 
                                 max_steps, max_it)

    return estimate, goals


def get_seed(point, density, mesh):
    """Returns as a seed the cell in mesh that has point inside it."""
    
    x, y, z = point
    
    seed = None
    
    for i, cell in enumerate(mesh.ravel()):
        
        if (x >= cell['x1'] and x <= cell['x2'] and y >= cell['y1'] and  
            y <= cell['y2'] and z >= cell['z1'] and z <= cell['z2']):
            
            seed = {'param':i, 'density':density, 'cell':cell, 'neighbors':[]}
            
            break
        
    if seed is None:
        
        raise ValueError("There is no cell in 'mesh' with 'point' inside it.")
    
    log.info("  seed: %s" % (str(seed)))

    return seed


def _dist_to_seed(cell, seed, dx, dy, dz):
    """Calculate the distance (in number of cells) from cell to seed.
    
    Parameters:
    
      cell: dictionary with the cell bounds (x1, x2, y1, y2, z1, z2)
      
      seed: 
    
    """
                    
    x_distance = abs(cell['x1'] - seed['cell']['x1'])/dx
    y_distance = abs(cell['y1'] - seed['cell']['y1'])/dy
    z_distance = abs(cell['z1'] - seed['cell']['z1'])/dz
    
    distance = max([x_distance, y_distance, z_distance])
    
    return distance   
    

def _calc_mmi_goal(estimate, mmi, power, seeds):
    """Calculate the goal function due to MMI regularization"""
    
    if mmi == 0:
        
        return 0, ''
    
    global _distances
    
    if _distances is None:
        
        _distances = numpy.zeros(_mesh.size)
        
        for i, cell in enumerate(_mesh.ravel()):
                
            dx = float(cell['x2'] - cell['x1'])
            dy = float(cell['y2'] - cell['y1'])
            dz = float(cell['z2'] - cell['z1'])
            
            best_distance = None
            
            for seed in seeds:
                
                distance = _dist_to_seed(cell, seed, dx, dy, dz)
                
                if best_distance is None or distance < best_distance:
                    
                    best_distance = distance
                     
            _distances[i] = best_distance
    
    weights = (_distances**power)
    
    weights = weights/(weights.max())
    
    goal = mmi*((estimate**2)*weights).sum()
    
    msg = ' MMI=%g' % (goal)
    
    return goal, msg


def _add_neighbors(param, neighbors, seeds, mesh):
    """Add the neighbors of 'param' in 'mesh' to 'neighbors'.
    
    Parameters:
    
      param: the index of the parameter in the parameter vector
      
      neighbors: list of neighbors to append to
      
      seeds: list of all seeds. Used to check for repeating neighbors
      
      mesh: the model space mesh
    """
    
    nz, ny, nx = mesh.shape
    
    append = neighbors.append
    
    # The guy above
    neighbor = param - nx*ny
    above = None
    
    if neighbor > 0:
        
        above = neighbor
            
        # Need to check if neighbor is not in any seed's neighbors and has not
        # been marked
        is_neighbor = [neighbor in seed['neighbors'] for seed in seeds]
        is_marked = [neighbor in seed['marked'] for seed in seeds]
        
        if True not in is_neighbor and True not in is_marked:
        
            append(neighbor)
    
    # The guy bellow
    neighbor = param + nx*ny
    bellow = None
    
    if neighbor < mesh.size:
        
        bellow = neighbor
            
        # Need to check if neighbor is not in any seed's neighbors and has not
        # been marked
        is_neighbor = [neighbor in seed['neighbors'] for seed in seeds]
        is_marked = [neighbor in seed['marked'] for seed in seeds]
        
        if True not in is_neighbor and True not in is_marked:
        
            append(neighbor)
    
    # The guy in front
    neighbor = param + 1
    front = None
    
    if param%nx < nx - 1:
        
        front = neighbor
            
        # Need to check if neighbor is not in any seed's neighbors and has not
        # been marked
        is_neighbor = [neighbor in seed['neighbors'] for seed in seeds]
        is_marked = [neighbor in seed['marked'] for seed in seeds]
        
        if True not in is_neighbor and True not in is_marked:
        
            append(neighbor)
    
    # The guy in the back
    neighbor = param - 1
    back = None
    
    if param%nx != 0:
        
        back = neighbor
            
        # Need to check if neighbor is not in any seed's neighbors and has not
        # been marked
        is_neighbor = [neighbor in seed['neighbors'] for seed in seeds]
        is_marked = [neighbor in seed['marked'] for seed in seeds]
        
        if True not in is_neighbor and True not in is_marked:
        
            append(neighbor)
    
    # The guy to the left
    neighbor = param + nx
    left = None
    
    if param%(nx*ny) < nx*(ny - 1):
        
        left = neighbor
            
        # Need to check if neighbor is not in any seed's neighbors and has not
        # been marked
        is_neighbor = [neighbor in seed['neighbors'] for seed in seeds]
        is_marked = [neighbor in seed['marked'] for seed in seeds]
        
        if True not in is_neighbor and True not in is_marked:
        
            append(neighbor)
    
    # The guy to the right
    neighbor = param - nx
    right = None
    
    if param%(nx*ny) >= nx:
        
        right = neighbor
            
        # Need to check if neighbor is not in any seed's neighbors and has not
        # been marked
        is_neighbor = [neighbor in seed['neighbors'] for seed in seeds]
        is_marked = [neighbor in seed['marked'] for seed in seeds]
        
        if True not in is_neighbor and True not in is_marked:
        
            append(neighbor)

    # The diagonals            
#    if front is not None and left is not None:
#        
#        neighbor = left + 1
#            
#        # Need to check if neighbor is not in any seed's neighbors and has not
#        # been marked
#        is_neighbor = [neighbor in seed['neighbors'] for seed in seeds]
#        is_marked = [neighbor in seed['marked'] for seed in seeds]
#        
#        if True not in is_neighbor and True not in is_marked:
#        
#            append(neighbor)
#    
#    if front is not None and right is not None:
#        
#        neighbor = right + 1
#            
#        # Need to check if neighbor is not in any seed's neighbors and has not
#        # been marked
#        is_neighbor = [neighbor in seed['neighbors'] for seed in seeds]
#        is_marked = [neighbor in seed['marked'] for seed in seeds]
#        
#        if True not in is_neighbor and True not in is_marked:
#        
#            append(neighbor)
#            
#    if back is not None and left is not None:
#        
#        neighbor = left - 1
#            
#        # Need to check if neighbor is not in any seed's neighbors and has not
#        # been marked
#        is_neighbor = [neighbor in seed['neighbors'] for seed in seeds]
#        is_marked = [neighbor in seed['marked'] for seed in seeds]
#        
#        if True not in is_neighbor and True not in is_marked:
#        
#            append(neighbor)
#            
#    if back is not None and right is not None:
#    
#        neighbor = right - 1
#            
#        # Need to check if neighbor is not in any seed's neighbors and has not
#        # been marked
#        is_neighbor = [neighbor in seed['neighbors'] for seed in seeds]
#        is_marked = [neighbor in seed['marked'] for seed in seeds]
#        
#        if True not in is_neighbor and True not in is_marked:
#        
#            append(neighbor)
#            
#    if above is not None and left is not None:
#        
#        neighbor = above + nx
#            
#        # Need to check if neighbor is not in any seed's neighbors and has not
#        # been marked
#        is_neighbor = [neighbor in seed['neighbors'] for seed in seeds]
#        is_marked = [neighbor in seed['marked'] for seed in seeds]
#        
#        if True not in is_neighbor and True not in is_marked:
#        
#            append(neighbor)
#            
#    if above is not None and right is not None:
#        
#        neighbor = above - nx
#            
#        # Need to check if neighbor is not in any seed's neighbors and has not
#        # been marked
#        is_neighbor = [neighbor in seed['neighbors'] for seed in seeds]
#        is_marked = [neighbor in seed['marked'] for seed in seeds]
#        
#        if True not in is_neighbor and True not in is_marked:
#        
#            append(neighbor)
#            
#    if above is not None and front is not None:
#        
#        neighbor = above + 1
#            
#        # Need to check if neighbor is not in any seed's neighbors and has not
#        # been marked
#        is_neighbor = [neighbor in seed['neighbors'] for seed in seeds]
#        is_marked = [neighbor in seed['marked'] for seed in seeds]
#        
#        if True not in is_neighbor and True not in is_marked:
#        
#            append(neighbor)
#            
#    if above is not None and back is not None:
#        
#        neighbor = above - 1
#            
#        # Need to check if neighbor is not in any seed's neighbors and has not
#        # been marked
#        is_neighbor = [neighbor in seed['neighbors'] for seed in seeds]
#        is_marked = [neighbor in seed['marked'] for seed in seeds]
#        
#        if True not in is_neighbor and True not in is_marked:
#        
#            append(neighbor)
#            
#    if above is not None and front is not None and left is not None:
#        
#        neighbor = above + nx + 1
#            
#        # Need to check if neighbor is not in any seed's neighbors and has not
#        # been marked
#        is_neighbor = [neighbor in seed['neighbors'] for seed in seeds]
#        is_marked = [neighbor in seed['marked'] for seed in seeds]
#        
#        if True not in is_neighbor and True not in is_marked:
#        
#            append(neighbor)
#            
#    if above is not None and front is not None and right is not None:
#        
#        neighbor = above - nx + 1   
#            
#        # Need to check if neighbor is not in any seed's neighbors and has not
#        # been marked
#        is_neighbor = [neighbor in seed['neighbors'] for seed in seeds]
#        is_marked = [neighbor in seed['marked'] for seed in seeds]
#        
#        if True not in is_neighbor and True not in is_marked:
#        
#            append(neighbor)
#
#    if above is not None and back is not None and left is not None:
#        
#        neighbor = above + nx - 1 
#            
#        # Need to check if neighbor is not in any seed's neighbors and has not
#        # been marked
#        is_neighbor = [neighbor in seed['neighbors'] for seed in seeds]
#        is_marked = [neighbor in seed['marked'] for seed in seeds]
#        
#        if True not in is_neighbor and True not in is_marked:
#        
#            append(neighbor)
#    
#    if above is not None and back is not None and right is not None:
#        
#        neighbor = above - nx - 1 
#            
#        # Need to check if neighbor is not in any seed's neighbors and has not
#        # been marked
#        is_neighbor = [neighbor in seed['neighbors'] for seed in seeds]
#        is_marked = [neighbor in seed['marked'] for seed in seeds]
#        
#        if True not in is_neighbor and True not in is_marked:
#        
#            append(neighbor)
#            
#    if bellow is not None and left is not None:
#        
#        neighbor = bellow + nx
#            
#        # Need to check if neighbor is not in any seed's neighbors and has not
#        # been marked
#        is_neighbor = [neighbor in seed['neighbors'] for seed in seeds]
#        is_marked = [neighbor in seed['marked'] for seed in seeds]
#        
#        if True not in is_neighbor and True not in is_marked:
#        
#            append(neighbor)
#            
#    if bellow is not None and right is not None:
#        
#        neighbor = bellow - nx
#            
#        # Need to check if neighbor is not in any seed's neighbors and has not
#        # been marked
#        is_neighbor = [neighbor in seed['neighbors'] for seed in seeds]
#        is_marked = [neighbor in seed['marked'] for seed in seeds]
#        
#        if True not in is_neighbor and True not in is_marked:
#        
#            append(neighbor)
#            
#    if bellow is not None and front is not None:
#        
#        neighbor = bellow + 1
#            
#        # Need to check if neighbor is not in any seed's neighbors and has not
#        # been marked
#        is_neighbor = [neighbor in seed['neighbors'] for seed in seeds]
#        is_marked = [neighbor in seed['marked'] for seed in seeds]
#        
#        if True not in is_neighbor and True not in is_marked:
#        
#            append(neighbor)
#            
#    if bellow is not None and back is not None:
#        
#        neighbor = bellow - 1
#            
#        # Need to check if neighbor is not in any seed's neighbors and has not
#        # been marked
#        is_neighbor = [neighbor in seed['neighbors'] for seed in seeds]
#        is_marked = [neighbor in seed['marked'] for seed in seeds]
#        
#        if True not in is_neighbor and True not in is_marked:
#        
#            append(neighbor)
#            
#    if bellow is not None and front is not None and left is not None:
#        
#        neighbor = bellow + nx + 1
#            
#        # Need to check if neighbor is not in any seed's neighbors and has not
#        # been marked
#        is_neighbor = [neighbor in seed['neighbors'] for seed in seeds]
#        is_marked = [neighbor in seed['marked'] for seed in seeds]
#        
#        if True not in is_neighbor and True not in is_marked:
#        
#            append(neighbor)
#            
#    if bellow is not None and front is not None and right is not None:
#        
#        neighbor = bellow - nx + 1
#            
#        # Need to check if neighbor is not in any seed's neighbors and has not
#        # been marked
#        is_neighbor = [neighbor in seed['neighbors'] for seed in seeds]
#        is_marked = [neighbor in seed['marked'] for seed in seeds]
#        
#        if True not in is_neighbor and True not in is_marked:
#        
#            append(neighbor)
#        
#    if bellow is not None and back is not None and left is not None:
#        
#        neighbor =  bellow + nx - 1
#            
#        # Need to check if neighbor is not in any seed's neighbors and has not
#        # been marked
#        is_neighbor = [neighbor in seed['neighbors'] for seed in seeds]
#        is_marked = [neighbor in seed['marked'] for seed in seeds]
#        
#        if True not in is_neighbor and True not in is_marked:
#        
#            append(neighbor)
#            
#    if bellow is not None and back is not None and right is not None:
#        
#        neighbor = bellow - nx - 1
#            
#        # Need to check if neighbor is not in any seed's neighbors and has not
#        # been marked
#        is_neighbor = [neighbor in seed['neighbors'] for seed in seeds]
#        is_marked = [neighbor in seed['marked'] for seed in seeds]
#        
#        if True not in is_neighbor and True not in is_marked:
#        
#            append(neighbor)
        

def grow(data, mesh, seeds, mmi, power=5):
    """
    Grow the solution around given 'seeds'.
    
    Parameters:
        
      data: dictionary with the gravity component data as:
            {'gz':gzdata, 'gxx':gxxdata, 'gxy':gxydata, ...}
            If there is no data for a given component, omit the respective key.
            Each g*data is a data grid as loaded by fatiando.gravity.io
      
      mesh: model space discretization mesh (see geometry.prism_mesh function)
      
      seeds: list of seeds (to make a seed, see get_seed function)
      
      mmi: Minimum Moment of Inertia regularization parameter (how compact the
           solution should be around the seeds). Has to be >= 0
           
      power: power to which the distances are raised in the MMI weights
      
    Return:
    
      [estimate, residuals, goals, rmss]:
        estimate = array-like parameter vector estimated by the inversion.
                   parameters are the density values in the mesh cells.
                   use fill_mesh function to put the estimate in a mesh so you
                   can plot and save it.
        goals = list of goal function value per iteration    
    """
    

    for key in data:
        assert key in ['gz', 'gxx', 'gxy', 'gxz', 'gyy', 'gyz', 'gzz'], \
            "Invalid gravity component (data key): %s" % (key)
    
    global _mesh, _data, _jacobian, _distances

    _mesh = mesh
    
    _data = data
        
    estimate = numpy.zeros(_mesh.size)
    
    # Need to set their densities before so that seeds won't be added as 
    # neighbors
    for seed in seeds:
        
        estimate[seed['param']] = seed['density']
        
    for seed in seeds:
        
        # To keep track of which cell was appended to which seed and how far it
        # is from it (used to rearange)
        seed['marked'] = [seed['param']]
        
        # Don't send all seeds to _add_neighbors to fool it into allowing common
        # neighbors between the seeds. The conflicts will be resolved later
        _add_neighbors(seed['param'], seed['neighbors'], [seed], mesh)         
        
    # Resolve the conflicts in the neighbors. If the conflicting seeds have 
    # different densities, an AttributeError will be raised.
    for i, seed in enumerate(seeds):
        
        for neighbor in seed['neighbors']:
            
            for j, other_seed in enumerate(seeds):
                
                if i == j:
                    
                    continue
                
                if neighbor in other_seed['neighbors']:
                    
                    if seed['density'] == other_seed['density']:
                        
                        seed['neighbors'].remove(neighbor)
                        
                        # Stop checking this neighbor if it was removed. In case
                        # it appears again in another seed, it will be tested 
                        # against the one in that stayed in other_seed.
                        break
                    
                    else:

                        raise AttributeError("Seeds %d and %d are too close." 
                                             % (i, j))
    
    _build_pgrav3d_jacobian(None)
    
    # Uses the Jacobian.T to calculate the effect of a single cell at all data
    # points. Only do this once to save time. Will revert the transpose before 
    # returning 
    _jacobian = _jacobian.T
    
    # To report the initial status of the inversion
    reg_goal, msg = _calc_mmi_goal(estimate, mmi, power, seeds)
    
    residuals = extract_data_vector(data) - numpy.dot(_jacobian.T, estimate)
    
    rms = (residuals*residuals).sum()
    
    goals = [rms + reg_goal]
    rmss = [rms]
    
    log.info("Growing density model:")
    log.info("  parameters = %d" % (mesh.size))
    log.info("  data = %d" % (len(residuals)))
    log.info("  mmi regularization parameter = %g" % (mmi))
    log.info("  power = %g" % (power))
    log.info("  initial RMS = %g" % (rms))
    log.info("  initial %s" % (msg))
    log.info("  initial total goal function = %g" % (goals[-1]))
    
    total_start = time.time()
        
    for iteration in xrange(mesh.size - len(seeds)):
        
        start = time.time()
        
        log.info("  it %d:" % (iteration + 1))
        
        grew = False
            
        # Try to grow each seed by one using the goal function as a criterium
        # NOTE: The order of the seeds affects the growing (goals[-1] changes
        # when a seed grows)!    
        for seed_num, seed in enumerate(seeds):
            
            # Want to find the neighbor that decreases the goal function the 
            # most
            best_goal = None
            best_neighbor = None
            best_rms = None
            # Only used for verbose
            best_msg = None
            
            density = seed['density']
            
            for neighbor in seed['neighbors']:
                
                new_residuals = residuals - density*_jacobian[neighbor]
                
                rms = (new_residuals*new_residuals).sum()
                
                estimate[neighbor] = density
    
                reg_goal, msg = _calc_mmi_goal(estimate, mmi, power, seeds)
                
                estimate[neighbor] = 0
                
                goal = rms + reg_goal
                
                # Reducing the RMS is mandatory while also looking for the one
                # that minimizes the total goal the most
                if rms < rmss[-1]:
                    
                    if best_goal is None or goal < best_goal:
                    
                        best_neighbor = neighbor
                        best_goal = goal
                        best_rms = rms
                        best_msg = msg
                 
            if best_neighbor is not None:
                    
                grew = True
                
                estimate[best_neighbor] = density
                
                residuals -= density*_jacobian[best_neighbor]
                
                goals.append(best_goal)
                
                rmss.append(best_rms)
                
                seed['marked'].append(best_neighbor)
                    
                seed['neighbors'].remove(best_neighbor)
                    
                _add_neighbors(best_neighbor, seed['neighbors'], seeds, mesh)
                                
                log.info(''.join(['    append to seed %d:' % (seed_num + 1),
                                  ' size=%d' % (len(seed['marked'])),
                                  ' neighbors=%d' % (len(seed['neighbors'])),
                                  ' RMS=%g' % (best_rms), best_msg, 
                                  ' GOAL=%g' % (best_goal)]))
                          
        if not grew:
                                
            log.warning("    Exited because couldn't grow.")
            break
                                
        end = time.time()
        log.info("    time: %g s" % (end - start))
        
    log.info("  Size of estimate (in number of cells):")
    
    for i, seed in enumerate(seeds):
        
        log.info("    seed %d: %g" % (i + 1, len(seed['marked'])))
            
    _jacobian = _jacobian.T
    
    total_end = time.time()
    
    log.info("  Total inversion time: %g s" % (total_end - total_start))

    return estimate, residuals, goals, rmss<|MERGE_RESOLUTION|>--- conflicted
+++ resolved
@@ -18,17 +18,6 @@
 3D Gravity inversion using right rectangular prisms.
 
 Functions:
-<<<<<<< HEAD
-  * solve: Solve the inverse problem for a given data set and model space mesh
-  * clear: Erase garbage from previous inversions.
-  * extract_data_vector: Put all the gravity field data in a single array.
-  * cal_adjustment: Calculate the adjusted data produced by a given estimate.
-  * residuals: Calculate the residuals produced by a given estimate
-  * use_depth_weights :Use depth weighting in the next inversions
-  * set_bounds: Set lower and upper bounds on the density values
-  * grow: Grow the solution around given 'seeds' 
-  * get_seed: Returns as a seed the cell in mesh that has point inside it
-=======
 
 * :func:`fatiando.inversion.pgrav3d.solve`    
     Solve the inverse problem for the density using a given data set.
@@ -51,7 +40,6 @@
 * :func:`fatiando.inversion.pgrav3d.set_bounds`
     Set lower and upper bounds on the density values
 
->>>>>>> 701930eb
 """
 __author__ = 'Leonardo Uieda (leouieda@gmail.com)'
 __date__ = 'Created 14-Jun-2010'
